--- conflicted
+++ resolved
@@ -44,7 +44,7 @@
 Tins::Dot11::Dot11(const uint8_t* dst_hw_addr, PDU* child) : PDU(ETHERTYPE_IP, child), _options_size(0) {
     memset(&this->_header, 0, sizeof(ieee80211_header));
     if(dst_hw_addr) {
-        
+
         this->addr1(dst_hw_addr);
     }
 }
@@ -240,7 +240,7 @@
     else if(hdr->control.type == DATA){
         if(hdr->control.subtype <= 4)
             ret = new Dot11Data(buffer, total_sz);
-        else 
+        else
             ret = new Dot11QoSData(buffer, total_sz);
     }
     else if(hdr->control.type == CONTROL){
@@ -1011,7 +1011,7 @@
     if(from_ds() && to_ds()) {
         if(total_sz < sizeof(_addr4))
             throw std::runtime_error("Not enough size for an IEEE 802.11 data header in the buffer.");
-        std::memcpy(&_addr4, buffer, sizeof(_addr4)); 
+        std::memcpy(&_addr4, buffer, sizeof(_addr4));
         buffer += sizeof(_addr4);
         total_sz -= sizeof(_addr4);
     }
@@ -1031,7 +1031,7 @@
     if(src_hw_addr)
         this->addr2(src_hw_addr);
     else
-        std::memset(_ext_header.addr2, 0, sizeof(_ext_header.addr2)); 
+        std::memset(_ext_header.addr2, 0, sizeof(_ext_header.addr2));
 }
 
 
@@ -1100,10 +1100,9 @@
 /* QoS data. */
 
 Tins::Dot11QoSData::Dot11QoSData(const uint8_t* dst_hw_addr, const uint8_t* src_hw_addr, PDU* child) : Dot11Data(dst_hw_addr, src_hw_addr, child) {
-    
-}
-
-<<<<<<< HEAD
+
+}
+
 /* Probe Request */
 
 Tins::Dot11ProbeRequest::Dot11ProbeRequest() : Dot11ManagementFrame() {
@@ -1144,10 +1143,7 @@
 
 /* QoS data. */
 
-Tins::Dot11QoSData::Dot11QoSData(const std::string& iface, const uint8_t* dst_hw_addr, const uint8_t* src_hw_addr, PDU* child) throw (std::runtime_error) : Dot11DataFrame(iface, dst_hw_addr, src_hw_addr, child) {
-=======
 Tins::Dot11QoSData::Dot11QoSData(const std::string& iface, const uint8_t* dst_hw_addr, const uint8_t* src_hw_addr, PDU* child) throw (std::runtime_error) : Dot11Data(iface, dst_hw_addr, src_hw_addr, child) {
->>>>>>> f30f4046
     this->subtype(Dot11::QOS_DATA_DATA);
     this->_qos_control = 0;
 }
@@ -1450,12 +1446,12 @@
     std::memset(_bitmap, 0, sizeof(_bitmap));
 }
 
-Tins::Dot11BlockAck::Dot11BlockAck(const std::string& iface, const uint8_t* dst_addr, const uint8_t *target_addr, PDU* child) throw (std::runtime_error) : Dot11BlockAckRequest(iface, dst_addr, target_addr, child) { 
+Tins::Dot11BlockAck::Dot11BlockAck(const std::string& iface, const uint8_t* dst_addr, const uint8_t *target_addr, PDU* child) throw (std::runtime_error) : Dot11BlockAckRequest(iface, dst_addr, target_addr, child) {
     subtype(BLOCK_ACK);
     std::memset(_bitmap, 0, sizeof(_bitmap));
 }
 
-Tins::Dot11BlockAck::Dot11BlockAck(uint32_t iface_index, const uint8_t* dst_addr, const uint8_t *target_addr, PDU* child) : Dot11BlockAckRequest(iface_index, dst_addr, target_addr, child) { 
+Tins::Dot11BlockAck::Dot11BlockAck(uint32_t iface_index, const uint8_t* dst_addr, const uint8_t *target_addr, PDU* child) : Dot11BlockAckRequest(iface_index, dst_addr, target_addr, child) {
     subtype(BLOCK_ACK);
     std::memset(_bitmap, 0, sizeof(_bitmap));
 }
