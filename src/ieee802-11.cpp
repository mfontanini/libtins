--- conflicted
+++ resolved
@@ -22,11 +22,8 @@
 #include <cassert>
 #include <cstring>
 #include <stdexcept>
-<<<<<<< HEAD
-=======
 #include <algorithm> 
 #include <utility>
->>>>>>> fcc7c37d
 #ifndef WIN32
     #include <net/ethernet.h>
     #include <netpacket/packet.h>
@@ -77,22 +74,14 @@
 Tins::IEEE802_11::IEEE802_11(const uint8_t *buffer, uint32_t total_sz) : PDU(ETHERTYPE_IP), _options_size(0) {
     if(total_sz < sizeof(_header.control))
         throw std::runtime_error("Not enough size for an IEEE 802.11 header in the buffer.");
-<<<<<<< HEAD
-    std::memcpy(&_header, buffer, sizeof(_header));
-    buffer += sizeof(_header);
-    total_sz -= sizeof(_header);
-    if(type() == 0 && subtype() < 4) {
-        // It's a data packet
-        inner_pdu(new Tins::SNAP(buffer, total_sz));
-    }
-=======
     uint32_t sz = std::min(sizeof(_header), total_sz);
     std::memcpy(&_header, buffer, sz);
     buffer += sz;
     total_sz -= sz;
-
->>>>>>> fcc7c37d
-    // subclass specific parsing missing too.
+    if(type() == 0 && subtype() < 4) {
+        // It's a data packet
+        inner_pdu(new Tins::SNAP(buffer, total_sz));
+    }
 }
 
 Tins::IEEE802_11::~IEEE802_11() {
